/** @flow */

<<<<<<< HEAD
import type { Alignment, CellSizeGetter, VisibleCellRange, RangeSizeGetter } from "../types";
=======
import type {Alignment, CellSizeGetter, VisibleCellRange} from '../types';
>>>>>>> eab760fe

type CellSizeAndPositionManagerParams = {
  batchAllCells: boolean,
  cellCount: number,
  cellSizeGetter: CellSizeGetter,
<<<<<<< HEAD
  rangeSizeGetter: ?RangeSizeGetter,
  estimatedCellSize: number
=======
  estimatedCellSize: number,
>>>>>>> eab760fe
};

type ConfigureParams = {
  cellCount: number,
  estimatedCellSize: number,
};

type GetUpdatedOffsetForIndex = {
  align: Alignment,
  containerSize: number,
  currentOffset: number,
  targetIndex: number,
};

type GetVisibleCellRangeParams = {
  containerSize: number,
  offset: number,
};

type SizeAndPositionData = {
  offset: number,
  size: number,
};

/**
 * Just-in-time calculates and caches size and position information for a collection of cells.
 */

export default class CellSizeAndPositionManager {
  // Cache of size and position data for cells, mapped by cell index.
  // Note that invalid values may exist in this map so only rely on cells up to this._lastMeasuredIndex
  _cellSizeAndPositionData = {};

  // Measurements for cells up to this index can be trusted; cells afterward should be estimated.
  _lastMeasuredIndex = -1;

  // Used in deferred mode to track which cells have been queued for measurement.
  _lastBatchedIndex = -1;

  _batchAllCells: boolean;
  _cellCount: number;
  _cellSizeGetter: CellSizeGetter;
  _estimatedCellSize: number;
  _rangeSizeGetter: ?RangeSizeGetter

  constructor({
    batchAllCells = false,
    cellCount,
    cellSizeGetter,
<<<<<<< HEAD
    rangeSizeGetter,
    estimatedCellSize
=======
    estimatedCellSize,
>>>>>>> eab760fe
  }: CellSizeAndPositionManagerParams) {
    this._batchAllCells = batchAllCells;
    this._cellSizeGetter = cellSizeGetter;
    this._rangeSizeGetter = rangeSizeGetter;
    this._cellCount = cellCount;
    this._estimatedCellSize = estimatedCellSize;
  }

  areOffsetsAdjusted() {
    return false;
  }

  configure({cellCount, estimatedCellSize}: ConfigureParams) {
    this._cellCount = cellCount;
    this._estimatedCellSize = estimatedCellSize;
  }

  getCellCount(): number {
    return this._cellCount;
  }

  getEstimatedCellSize(): number {
    return this._estimatedCellSize;
  }

  getLastMeasuredIndex(): number {
    return this._lastMeasuredIndex;
  }

  getOffsetAdjustment() {
    return 0;
  }

  /**
   * This method returns the size and position for the cell at the specified index.
   * It just-in-time calculates (or used cached values) for cells leading up to the index.
   */
  getSizeAndPositionOfCell(index: number): SizeAndPositionData {
    if (index < 0 || index >= this._cellCount) {
      throw Error(
        `Requested index ${index} is outside of range 0..${this._cellCount}`,
      );
    }

    if (index > this._lastMeasuredIndex) {
<<<<<<< HEAD
      let rangeSizeGetter = this._rangeSizeGetter;
      if(rangeSizeGetter) {
        let size = this._cellSizeGetter({index});
        this._cellSizeAndPositionData[index] = {
          offset: rangeSizeGetter({startIndex: this._lastMeasuredIndex, endIndex: index}) - size,
          size: size
        }
      }
      else {
        let lastMeasuredCellSizeAndPosition = this.getSizeAndPositionOfLastMeasuredCell();
        let offset =
          lastMeasuredCellSizeAndPosition.offset +
          lastMeasuredCellSizeAndPosition.size;

        for (var i = this._lastMeasuredIndex + 1; i <= index; i++) {
          let size = this._cellSizeGetter({ index: i });

          // undefined or NaN probably means a logic error in the size getter.
          // null means we're using CellMeasurer and haven't yet measured a given index.
          if (size === undefined || isNaN(size)) {
            throw Error(`Invalid size returned for cell ${i} of value ${size}`);
          } else if (size === null) {
            this._cellSizeAndPositionData[i] = {
              offset,
              size: 0
            };

            this._lastBatchedIndex = index;
          } else {
            this._cellSizeAndPositionData[i] = {
              offset,
              size
            };

            offset += size;

            this._lastMeasuredIndex = index;
          }
=======
      let lastMeasuredCellSizeAndPosition = this.getSizeAndPositionOfLastMeasuredCell();
      let offset =
        lastMeasuredCellSizeAndPosition.offset +
        lastMeasuredCellSizeAndPosition.size;

      for (var i = this._lastMeasuredIndex + 1; i <= index; i++) {
        let size = this._cellSizeGetter({index: i});

        // undefined or NaN probably means a logic error in the size getter.
        // null means we're using CellMeasurer and haven't yet measured a given index.
        if (size === undefined || isNaN(size)) {
          throw Error(`Invalid size returned for cell ${i} of value ${size}`);
        } else if (size === null) {
          this._cellSizeAndPositionData[i] = {
            offset,
            size: 0,
          };

          this._lastBatchedIndex = index;
        } else {
          this._cellSizeAndPositionData[i] = {
            offset,
            size,
          };

          offset += size;

          this._lastMeasuredIndex = index;
>>>>>>> eab760fe
        }
      }
    }

    return this._cellSizeAndPositionData[index];
  }

  getSizeAndPositionOfLastMeasuredCell(): SizeAndPositionData {
    return this._lastMeasuredIndex >= 0
      ? this._cellSizeAndPositionData[this._lastMeasuredIndex]
      : {
          offset: 0,
          size: 0,
        };
  }

  /**
   * Total size of all cells being measured.
   * This value will be completely estimated initially.
   * As cells are measured, the estimate will be updated.
   */
  getTotalSize(): number {
    const lastMeasuredCellSizeAndPosition = this.getSizeAndPositionOfLastMeasuredCell();
    const totalSizeOfMeasuredCells =
      lastMeasuredCellSizeAndPosition.offset +
      lastMeasuredCellSizeAndPosition.size;
    const numUnmeasuredCells = this._cellCount - this._lastMeasuredIndex - 1;
    const totalSizeOfUnmeasuredCells =
      numUnmeasuredCells * this._estimatedCellSize;
    return totalSizeOfMeasuredCells + totalSizeOfUnmeasuredCells;
  }

  /**
   * Determines a new offset that ensures a certain cell is visible, given the current offset.
   * If the cell is already visible then the current offset will be returned.
   * If the current offset is too great or small, it will be adjusted just enough to ensure the specified index is visible.
   *
   * @param align Desired alignment within container; one of "auto" (default), "start", or "end"
   * @param containerSize Size (width or height) of the container viewport
   * @param currentOffset Container's current (x or y) offset
   * @param totalSize Total size (width or height) of all cells
   * @return Offset to use to ensure the specified cell is visible
   */
  getUpdatedOffsetForIndex({
    align = 'auto',
    containerSize,
    currentOffset,
    targetIndex,
  }: GetUpdatedOffsetForIndex): number {
    if (containerSize <= 0) {
      return 0;
    }

    const datum = this.getSizeAndPositionOfCell(targetIndex);
    const maxOffset = datum.offset;
    const minOffset = maxOffset - containerSize + datum.size;

    let idealOffset;

    switch (align) {
      case 'start':
        idealOffset = maxOffset;
        break;
      case 'end':
        idealOffset = minOffset;
        break;
      case 'center':
        idealOffset = maxOffset - (containerSize - datum.size) / 2;
        break;
      default:
        idealOffset = Math.max(minOffset, Math.min(maxOffset, currentOffset));
        break;
    }

    const totalSize = this.getTotalSize();

    return Math.max(0, Math.min(totalSize - containerSize, idealOffset));
  }

  getVisibleCellRange(params: GetVisibleCellRangeParams): VisibleCellRange {
    // Advanced use-cases (eg CellMeasurer) require batched measurements to determine accurate sizes.
    // eg we can't know a row's height without measuring the height of all columns within that row.
    if (this._batchAllCells) {
      return {
        start: 0,
        stop: this._cellCount - 1,
      };
    }

    let {containerSize, offset} = params;

    const totalSize = this.getTotalSize();

    if (totalSize === 0) {
      return {};
    }

    const maxOffset = offset + containerSize;
    const start = this._findNearestCell(offset);

    const datum = this.getSizeAndPositionOfCell(start);
    offset = datum.offset + datum.size;

    let stop = start;

    while (offset < maxOffset && stop < this._cellCount - 1) {
      stop++;

      offset += this.getSizeAndPositionOfCell(stop).size;
    }

    return {
      start,
      stop,
    };
  }

  /**
   * Clear all cached values for cells after the specified index.
   * This method should be called for any cell that has changed its size.
   * It will not immediately perform any calculations; they'll be performed the next time getSizeAndPositionOfCell() is called.
   */
  resetCell(index: number): void {
    this._lastMeasuredIndex = Math.min(this._lastMeasuredIndex, index - 1);
  }

  _binarySearch(high: number, low: number, offset: number): number {
    while (low <= high) {
      const middle = low + Math.floor((high - low) / 2);
      const currentOffset = this.getSizeAndPositionOfCell(middle).offset;

      if (currentOffset === offset) {
        return middle;
      } else if (currentOffset < offset) {
        low = middle + 1;
      } else if (currentOffset > offset) {
        high = middle - 1;
      }
    }

    if (low > 0) {
      return low - 1;
    } else {
      return 0;
    }
  }

  _exponentialSearch(index: number, offset: number): number {
    let interval = 1;

    while (
      index < this._cellCount &&
      this.getSizeAndPositionOfCell(index).offset < offset
    ) {
      index += interval;
      interval *= 2;
    }

    return this._binarySearch(
      Math.min(index, this._cellCount - 1),
      Math.floor(index / 2),
      offset,
    );
  }

  /**
   * Searches for the cell (index) nearest the specified offset.
   *
   * If no exact match is found the next lowest cell index will be returned.
   * This allows partially visible cells (with offsets just before/above the fold) to be visible.
   */
  _findNearestCell(offset: number): number {
    if (isNaN(offset)) {
      throw Error(`Invalid offset ${offset} specified`);
    }

    // Our search algorithms find the nearest match at or below the specified offset.
    // So make sure the offset is at least 0 or no match will be found.
    offset = Math.max(0, offset);

    const lastMeasuredCellSizeAndPosition = this.getSizeAndPositionOfLastMeasuredCell();
    const lastMeasuredIndex = Math.max(0, this._lastMeasuredIndex);

    if (lastMeasuredCellSizeAndPosition.offset >= offset) {
      // If we've already measured cells within this range just use a binary search as it's faster.
      return this._binarySearch(lastMeasuredIndex, 0, offset);
    } else {
      // If we haven't yet measured this high, fallback to an exponential search with an inner binary search.
      // The exponential search avoids pre-computing sizes for the full set of cells as a binary search would.
      // The overall complexity for this approach is O(log n).
      return this._exponentialSearch(lastMeasuredIndex, offset);
    }
  }
}<|MERGE_RESOLUTION|>--- conflicted
+++ resolved
@@ -1,21 +1,13 @@
 /** @flow */
 
-<<<<<<< HEAD
-import type { Alignment, CellSizeGetter, VisibleCellRange, RangeSizeGetter } from "../types";
-=======
-import type {Alignment, CellSizeGetter, VisibleCellRange} from '../types';
->>>>>>> eab760fe
+import type { Alignment, CellSizeGetter, VisibleCellRange, RangeSizeGetter } from '../types';
 
 type CellSizeAndPositionManagerParams = {
   batchAllCells: boolean,
   cellCount: number,
   cellSizeGetter: CellSizeGetter,
-<<<<<<< HEAD
   rangeSizeGetter: ?RangeSizeGetter,
-  estimatedCellSize: number
-=======
   estimatedCellSize: number,
->>>>>>> eab760fe
 };
 
 type ConfigureParams = {
@@ -65,12 +57,8 @@
     batchAllCells = false,
     cellCount,
     cellSizeGetter,
-<<<<<<< HEAD
     rangeSizeGetter,
-    estimatedCellSize
-=======
     estimatedCellSize,
->>>>>>> eab760fe
   }: CellSizeAndPositionManagerParams) {
     this._batchAllCells = batchAllCells;
     this._cellSizeGetter = cellSizeGetter;
@@ -116,7 +104,6 @@
     }
 
     if (index > this._lastMeasuredIndex) {
-<<<<<<< HEAD
       let rangeSizeGetter = this._rangeSizeGetter;
       if(rangeSizeGetter) {
         let size = this._cellSizeGetter({index});
@@ -155,36 +142,6 @@
 
             this._lastMeasuredIndex = index;
           }
-=======
-      let lastMeasuredCellSizeAndPosition = this.getSizeAndPositionOfLastMeasuredCell();
-      let offset =
-        lastMeasuredCellSizeAndPosition.offset +
-        lastMeasuredCellSizeAndPosition.size;
-
-      for (var i = this._lastMeasuredIndex + 1; i <= index; i++) {
-        let size = this._cellSizeGetter({index: i});
-
-        // undefined or NaN probably means a logic error in the size getter.
-        // null means we're using CellMeasurer and haven't yet measured a given index.
-        if (size === undefined || isNaN(size)) {
-          throw Error(`Invalid size returned for cell ${i} of value ${size}`);
-        } else if (size === null) {
-          this._cellSizeAndPositionData[i] = {
-            offset,
-            size: 0,
-          };
-
-          this._lastBatchedIndex = index;
-        } else {
-          this._cellSizeAndPositionData[i] = {
-            offset,
-            size,
-          };
-
-          offset += size;
-
-          this._lastMeasuredIndex = index;
->>>>>>> eab760fe
         }
       }
     }
