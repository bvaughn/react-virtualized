/** @flow */
import PropTypes from 'prop-types';
import * as React from 'react';
import polyfill from 'react-lifecycles-compat';
import CellMeasurerCacheDecorator from './CellMeasurerCacheDecorator';
import Grid from '../Grid';

const SCROLLBAR_SIZE_BUFFER = 20;

/**
 * Renders 1, 2, or 4 Grids depending on configuration.
 * A main (body) Grid will always be rendered.
 * Optionally, 1-2 Grids for sticky header rows will also be rendered.
 * If no sticky columns, only 1 sticky header Grid will be rendered.
 * If sticky columns, 2 sticky header Grids will be rendered.
 */
class MultiGrid extends React.PureComponent {
  static propTypes = {
    classNameBottomLeftGrid: PropTypes.string.isRequired,
    classNameBottomRightGrid: PropTypes.string.isRequired,
    classNameTopLeftGrid: PropTypes.string.isRequired,
    classNameTopRightGrid: PropTypes.string.isRequired,
    enableFixedColumnScroll: PropTypes.bool.isRequired,
    enableFixedRowScroll: PropTypes.bool.isRequired,
    fixedColumnCount: PropTypes.number.isRequired,
    fixedRowCount: PropTypes.number.isRequired,
    onScrollbarPresenceChange: PropTypes.func,
    style: PropTypes.object.isRequired,
    styleBottomLeftGrid: PropTypes.object.isRequired,
    styleBottomRightGrid: PropTypes.object.isRequired,
    styleTopLeftGrid: PropTypes.object.isRequired,
    styleTopRightGrid: PropTypes.object.isRequired,
    hideTopRightGridScrollbar: PropTypes.bool,
    hideBottomLeftGridScrollbar: PropTypes.bool,
  };

  static defaultProps = {
    classNameBottomLeftGrid: '',
    classNameBottomRightGrid: '',
    classNameTopLeftGrid: '',
    classNameTopRightGrid: '',
    enableFixedColumnScroll: false,
    enableFixedRowScroll: false,
    fixedColumnCount: 0,
    fixedRowCount: 0,
    scrollToColumn: -1,
    scrollToRow: -1,
    style: {},
    styleBottomLeftGrid: {},
    styleBottomRightGrid: {},
    styleTopLeftGrid: {},
    styleTopRightGrid: {},
    hideTopRightGridScrollbar: false,
    hideBottomLeftGridScrollbar: false,
  };

  state = {
    scrollLeft: 0,
    scrollTop: 0,
    scrollbarSize: 0,
    showHorizontalScrollbar: false,
    showVerticalScrollbar: false,
  };

  _deferredInvalidateColumnIndex = null;
  _deferredInvalidateRowIndex = null;

  constructor(props, context) {
    super(props, context);

<<<<<<< HEAD
    this.state = {
      scrollLeft: 0,
      scrollTop: 0,
      scrollbarSize: 0,
      showHorizontalScrollbar: false,
      showVerticalScrollbar: false,
    };

    this._deferredInvalidateColumnIndex = null;
    this._deferredInvalidateRowIndex = null;

    this._bottomLeftGridRef = this._bottomLeftGridRef.bind(this);
    this._bottomRightGridRef = this._bottomRightGridRef.bind(this);
    this._cellRendererBottomLeftGrid = this._cellRendererBottomLeftGrid.bind(
      this,
    );
    this._cellRendererBottomRightGrid = this._cellRendererBottomRightGrid.bind(
      this,
    );
    this._cellRendererTopRightGrid = this._cellRendererTopRightGrid.bind(this);
    this._columnWidthRightGrid = this._columnWidthRightGrid.bind(this);
    this._onScroll = this._onScroll.bind(this);
    this._onScrollbarPresenceChange = this._onScrollbarPresenceChange.bind(
      this,
    );
    this._onScrollLeft = this._onScrollLeft.bind(this);
    this._onScrollTop = this._onScrollTop.bind(this);
    this._rowHeightBottomGrid = this._rowHeightBottomGrid.bind(this);
    this._topLeftGridRef = this._topLeftGridRef.bind(this);
    this._topRightGridRef = this._topRightGridRef.bind(this);
    this._renderBottomLeftGrid = this._renderBottomLeftGrid.bind(this);
    this._renderTopRightGrid = this._renderTopRightGrid.bind(this);
=======
    const {deferredMeasurementCache, fixedColumnCount, fixedRowCount} = props;

    this._maybeCalculateCachedStyles(true);

    if (deferredMeasurementCache) {
      this._deferredMeasurementCacheBottomLeftGrid =
        fixedRowCount > 0
          ? new CellMeasurerCacheDecorator({
              cellMeasurerCache: deferredMeasurementCache,
              columnIndexOffset: 0,
              rowIndexOffset: fixedRowCount,
            })
          : deferredMeasurementCache;

      this._deferredMeasurementCacheBottomRightGrid =
        fixedColumnCount > 0 || fixedRowCount > 0
          ? new CellMeasurerCacheDecorator({
              cellMeasurerCache: deferredMeasurementCache,
              columnIndexOffset: fixedColumnCount,
              rowIndexOffset: fixedRowCount,
            })
          : deferredMeasurementCache;

      this._deferredMeasurementCacheTopRightGrid =
        fixedColumnCount > 0
          ? new CellMeasurerCacheDecorator({
              cellMeasurerCache: deferredMeasurementCache,
              columnIndexOffset: fixedColumnCount,
              rowIndexOffset: 0,
            })
          : deferredMeasurementCache;
    }
>>>>>>> af90cfec
  }

  forceUpdateGrids() {
    this._bottomLeftGrid && this._bottomLeftGrid.forceUpdate();
    this._bottomRightGrid && this._bottomRightGrid.forceUpdate();
    this._topLeftGrid && this._topLeftGrid.forceUpdate();
    this._topRightGrid && this._topRightGrid.forceUpdate();
  }

  /** See Grid#invalidateCellSizeAfterRender */
  invalidateCellSizeAfterRender({columnIndex = 0, rowIndex = 0} = {}) {
    this._deferredInvalidateColumnIndex =
      typeof this._deferredInvalidateColumnIndex === 'number'
        ? Math.min(this._deferredInvalidateColumnIndex, columnIndex)
        : columnIndex;
    this._deferredInvalidateRowIndex =
      typeof this._deferredInvalidateRowIndex === 'number'
        ? Math.min(this._deferredInvalidateRowIndex, rowIndex)
        : rowIndex;
  }

  /** See Grid#measureAllCells */
  measureAllCells() {
    this._bottomLeftGrid && this._bottomLeftGrid.measureAllCells();
    this._bottomRightGrid && this._bottomRightGrid.measureAllCells();
    this._topLeftGrid && this._topLeftGrid.measureAllCells();
    this._topRightGrid && this._topRightGrid.measureAllCells();
  }

  /** See Grid#recomputeGridSize */
  recomputeGridSize({columnIndex = 0, rowIndex = 0} = {}) {
    const {fixedColumnCount, fixedRowCount} = this.props;

    const adjustedColumnIndex = Math.max(0, columnIndex - fixedColumnCount);
    const adjustedRowIndex = Math.max(0, rowIndex - fixedRowCount);

    this._bottomLeftGrid &&
      this._bottomLeftGrid.recomputeGridSize({
        columnIndex,
        rowIndex: adjustedRowIndex,
      });
    this._bottomRightGrid &&
      this._bottomRightGrid.recomputeGridSize({
        columnIndex: adjustedColumnIndex,
        rowIndex: adjustedRowIndex,
      });
    this._topLeftGrid &&
      this._topLeftGrid.recomputeGridSize({
        columnIndex,
        rowIndex,
      });
    this._topRightGrid &&
      this._topRightGrid.recomputeGridSize({
        columnIndex: adjustedColumnIndex,
        rowIndex,
      });

    this._leftGridWidth = null;
    this._topGridHeight = null;
    this._maybeCalculateCachedStyles(true);
  }

  static getDerivedStateFromProps(nextProps, prevState) {
    if (
      nextProps.scrollLeft !== prevState.scrollLeft ||
      nextProps.scrollTop !== prevState.scrollTop
    ) {
      return {
        scrollLeft:
          nextProps.scrollLeft != null && nextProps.scrollLeft >= 0
            ? nextProps.scrollLeft
            : prevState.scrollLeft,
        scrollTop:
          nextProps.scrollTop != null && nextProps.scrollTop >= 0
            ? nextProps.scrollTop
            : prevState.scrollTop,
      };
    }

    return null;
  }

  componentDidMount() {
    const {scrollLeft, scrollTop} = this.props;

    if (scrollLeft > 0 || scrollTop > 0) {
      const newState = {};

      if (scrollLeft > 0) {
        newState.scrollLeft = scrollLeft;
      }

      if (scrollTop > 0) {
        newState.scrollTop = scrollTop;
      }

      this.setState(newState);
    }
    this._handleInvalidatedGridSize();
  }

  componentDidUpdate() {
    this._handleInvalidatedGridSize();
  }

  render() {
    const {
      onScroll,
      onSectionRendered,
      onScrollbarPresenceChange, // eslint-disable-line no-unused-vars
      scrollLeft: scrollLeftProp, // eslint-disable-line no-unused-vars
      scrollToColumn,
      scrollTop: scrollTopProp, // eslint-disable-line no-unused-vars
      scrollToRow,
      ...rest
    } = this.props;

    this._prepareForRender();

    // Don't render any of our Grids if there are no cells.
    // This mirrors what Grid does,
    // And prevents us from recording inaccurage measurements when used with CellMeasurer.
    if (this.props.width === 0 || this.props.height === 0) {
      return null;
    }

    // scrollTop and scrollLeft props are explicitly filtered out and ignored

    const {scrollLeft, scrollTop} = this.state;

    return (
      <div style={this._containerOuterStyle}>
        <div style={this._containerTopStyle}>
          {this._renderTopLeftGrid(rest)}
          {this._renderTopRightGrid({
            ...rest,
            onScroll,
            scrollLeft,
          })}
        </div>
        <div style={this._containerBottomStyle}>
          {this._renderBottomLeftGrid({
            ...rest,
            onScroll,
            scrollTop,
          })}
          {this._renderBottomRightGrid({
            ...rest,
            onScroll,
            onSectionRendered,
            scrollLeft,
            scrollToColumn,
            scrollToRow,
            scrollTop,
          })}
        </div>
      </div>
    );
  }

  _bottomLeftGridRef = ref => {
    this._bottomLeftGrid = ref;
  };

  _bottomRightGridRef = ref => {
    this._bottomRightGrid = ref;
  };

  _cellRendererBottomLeftGrid = ({rowIndex, ...rest}) => {
    const {cellRenderer, fixedRowCount, rowCount} = this.props;

    if (rowIndex === rowCount - fixedRowCount) {
      return (
        <div
          key={rest.key}
          style={{
            ...rest.style,
            height: SCROLLBAR_SIZE_BUFFER,
          }}
        />
      );
    } else {
      return cellRenderer({
        ...rest,
        parent: this,
        rowIndex: rowIndex + fixedRowCount,
      });
    }
  };

  _cellRendererBottomRightGrid = ({columnIndex, rowIndex, ...rest}) => {
    const {cellRenderer, fixedColumnCount, fixedRowCount} = this.props;

    return cellRenderer({
      ...rest,
      columnIndex: columnIndex + fixedColumnCount,
      parent: this,
      rowIndex: rowIndex + fixedRowCount,
    });
  };

  _cellRendererTopRightGrid = ({columnIndex, ...rest}) => {
    const {cellRenderer, columnCount, fixedColumnCount} = this.props;

    if (columnIndex === columnCount - fixedColumnCount) {
      return (
        <div
          key={rest.key}
          style={{
            ...rest.style,
            width: SCROLLBAR_SIZE_BUFFER,
          }}
        />
      );
    } else {
      return cellRenderer({
        ...rest,
        columnIndex: columnIndex + fixedColumnCount,
        parent: this,
      });
    }
  };

  _columnWidthRightGrid = ({index}) => {
    const {columnCount, fixedColumnCount, columnWidth} = this.props;
    const {scrollbarSize, showHorizontalScrollbar} = this.state;

    // An extra cell is added to the count
    // This gives the smaller Grid extra room for offset,
    // In case the main (bottom right) Grid has a scrollbar
    // If no scrollbar, the extra space is overflow:hidden anyway
    if (showHorizontalScrollbar && index === columnCount - fixedColumnCount) {
      return scrollbarSize;
    }

    return typeof columnWidth === 'function'
      ? columnWidth({index: index + fixedColumnCount})
      : columnWidth;
  };

  _getBottomGridHeight(props) {
    const {height} = props;

    let topGridHeight = this._getTopGridHeight(props);

    return height - topGridHeight;
  }

  _getLeftGridWidth(props) {
    const {fixedColumnCount, columnWidth} = props;

    if (this._leftGridWidth == null) {
      if (typeof columnWidth === 'function') {
        let leftGridWidth = 0;

        for (let index = 0; index < fixedColumnCount; index++) {
          leftGridWidth += columnWidth({index});
        }

        this._leftGridWidth = leftGridWidth;
      } else {
        this._leftGridWidth = columnWidth * fixedColumnCount;
      }
    }

    return this._leftGridWidth;
  }

  _getRightGridWidth(props) {
    const {width} = props;

    let leftGridWidth = this._getLeftGridWidth(props);

    return width - leftGridWidth;
  }

  _getTopGridHeight(props) {
    const {fixedRowCount, rowHeight} = props;

    if (this._topGridHeight == null) {
      if (typeof rowHeight === 'function') {
        let topGridHeight = 0;

        for (let index = 0; index < fixedRowCount; index++) {
          topGridHeight += rowHeight({index});
        }

        this._topGridHeight = topGridHeight;
      } else {
        this._topGridHeight = rowHeight * fixedRowCount;
      }
    }

    return this._topGridHeight;
  }

  _handleInvalidatedGridSize() {
    if (typeof this._deferredInvalidateColumnIndex === 'number') {
      const columnIndex = this._deferredInvalidateColumnIndex;
      const rowIndex = this._deferredInvalidateRowIndex;

      this._deferredInvalidateColumnIndex = null;
      this._deferredInvalidateRowIndex = null;

      this.recomputeGridSize({
        columnIndex,
        rowIndex,
      });
      this.forceUpdate();
    }
  }

  /**
   * Avoid recreating inline styles each render; this bypasses Grid's shallowCompare.
   * This method recalculates styles only when specific props change.
   */
  _maybeCalculateCachedStyles(resetAll) {
    const {
      columnWidth,
      enableFixedColumnScroll,
      enableFixedRowScroll,
      height,
      fixedColumnCount,
      fixedRowCount,
      rowHeight,
      style,
      styleBottomLeftGrid,
      styleBottomRightGrid,
      styleTopLeftGrid,
      styleTopRightGrid,
      width,
    } = this.props;

    const sizeChange =
      resetAll ||
      height !== this._lastRenderedHeight ||
      width !== this._lastRenderedWidth;
    const leftSizeChange =
      resetAll ||
      columnWidth !== this._lastRenderedColumnWidth ||
      fixedColumnCount !== this._lastRenderedFixedColumnCount;
    const topSizeChange =
      resetAll ||
      fixedRowCount !== this._lastRenderedFixedRowCount ||
      rowHeight !== this._lastRenderedRowHeight;

    if (resetAll || sizeChange || style !== this._lastRenderedStyle) {
      this._containerOuterStyle = {
        height,
        overflow: 'visible', // Let :focus outline show through
        width,
        ...style,
      };
    }

    if (resetAll || sizeChange || topSizeChange) {
      this._containerTopStyle = {
        height: this._getTopGridHeight(this.props),
        position: 'relative',
        width,
      };

      this._containerBottomStyle = {
        height: height - this._getTopGridHeight(this.props),
        overflow: 'visible', // Let :focus outline show through
        position: 'relative',
        width,
      };
    }

    if (
      resetAll ||
      styleBottomLeftGrid !== this._lastRenderedStyleBottomLeftGrid
    ) {
      this._bottomLeftGridStyle = {
        left: 0,
        overflowX: 'hidden',
        overflowY: enableFixedColumnScroll ? 'auto' : 'hidden',
        position: 'absolute',
        ...styleBottomLeftGrid,
      };
    }

    if (
      resetAll ||
      leftSizeChange ||
      styleBottomRightGrid !== this._lastRenderedStyleBottomRightGrid
    ) {
      this._bottomRightGridStyle = {
        left: this._getLeftGridWidth(this.props),
        position: 'absolute',
        ...styleBottomRightGrid,
      };
    }

    if (resetAll || styleTopLeftGrid !== this._lastRenderedStyleTopLeftGrid) {
      this._topLeftGridStyle = {
        left: 0,
        overflowX: 'hidden',
        overflowY: 'hidden',
        position: 'absolute',
        top: 0,
        ...styleTopLeftGrid,
      };
    }

    if (
      resetAll ||
      leftSizeChange ||
      styleTopRightGrid !== this._lastRenderedStyleTopRightGrid
    ) {
      this._topRightGridStyle = {
        left: this._getLeftGridWidth(this.props),
        overflowX: enableFixedRowScroll ? 'auto' : 'hidden',
        overflowY: 'hidden',
        position: 'absolute',
        top: 0,
        ...styleTopRightGrid,
      };
    }

    this._lastRenderedColumnWidth = columnWidth;
    this._lastRenderedFixedColumnCount = fixedColumnCount;
    this._lastRenderedFixedRowCount = fixedRowCount;
    this._lastRenderedHeight = height;
    this._lastRenderedRowHeight = rowHeight;
    this._lastRenderedStyle = style;
    this._lastRenderedStyleBottomLeftGrid = styleBottomLeftGrid;
    this._lastRenderedStyleBottomRightGrid = styleBottomRightGrid;
    this._lastRenderedStyleTopLeftGrid = styleTopLeftGrid;
    this._lastRenderedStyleTopRightGrid = styleTopRightGrid;
    this._lastRenderedWidth = width;
  }

  _prepareForRender() {
    if (
      this._lastRenderedColumnWidth !== this.props.columnWidth ||
      this._lastRenderedFixedColumnCount !== this.props.fixedColumnCount
    ) {
      this._leftGridWidth = null;
    }

    if (
      this._lastRenderedFixedRowCount !== this.props.fixedRowCount ||
      this._lastRenderedRowHeight !== this.props.rowHeight
    ) {
      this._topGridHeight = null;
    }

    this._maybeCalculateCachedStyles();

    this._lastRenderedColumnWidth = this.props.columnWidth;
    this._lastRenderedFixedColumnCount = this.props.fixedColumnCount;
    this._lastRenderedFixedRowCount = this.props.fixedRowCount;
    this._lastRenderedRowHeight = this.props.rowHeight;
  }

  _onScroll = scrollInfo => {
    const {scrollLeft, scrollTop} = scrollInfo;
    this.setState({
      scrollLeft,
      scrollTop,
    });
    const onScroll = this.props.onScroll;
    if (onScroll) {
      onScroll(scrollInfo);
    }
  };

  _onScrollbarPresenceChange = ({horizontal, size, vertical}) => {
    const {showHorizontalScrollbar, showVerticalScrollbar} = this.state;

    if (
      horizontal !== showHorizontalScrollbar ||
      vertical !== showVerticalScrollbar
    ) {
      this.setState({
        scrollbarSize: size,
        showHorizontalScrollbar: horizontal,
        showVerticalScrollbar: vertical,
      });

      const {onScrollbarPresenceChange} = this.props;
      if (typeof onScrollbarPresenceChange === 'function') {
        onScrollbarPresenceChange({
          horizontal,
          size,
          vertical,
        });
      }
    }
  };

  _onScrollLeft = scrollInfo => {
    const {scrollLeft} = scrollInfo;
    this._onScroll({
      scrollLeft,
      scrollTop: this.state.scrollTop,
    });
  };

  _onScrollTop = scrollInfo => {
    const {scrollTop} = scrollInfo;
    this._onScroll({
      scrollTop,
      scrollLeft: this.state.scrollLeft,
    });
  };

  _renderBottomLeftGrid(props) {
    const {
      enableFixedColumnScroll,
      fixedColumnCount,
      fixedRowCount,
      rowCount,
<<<<<<< HEAD
      scrollTop,
      hideBottomLeftGridScrollbar,
=======
>>>>>>> af90cfec
    } = props;
    const {showVerticalScrollbar} = this.state;

    if (!fixedColumnCount) {
      return null;
    }

    const additionalRowCount = showVerticalScrollbar ? 1 : 0,
      height = this._getBottomGridHeight(props),
      width = this._getLeftGridWidth(props),
      scrollbarSize = this.state.showVerticalScrollbar ? this.state.scrollbarSize : 0,
      gridWidth = hideBottomLeftGridScrollbar ? width + scrollbarSize : width;

    const bottomLeftGrid = (
      <Grid
        {...props}
        cellRenderer={this._cellRendererBottomLeftGrid}
        className={this.props.classNameBottomLeftGrid}
        columnCount={fixedColumnCount}
        deferredMeasurementCache={this._deferredMeasurementCacheBottomLeftGrid}
        height={height}
        onScroll={enableFixedColumnScroll ? this._onScrollTop : undefined}
        ref={this._bottomLeftGridRef}
        rowCount={Math.max(0, rowCount - fixedRowCount) + additionalRowCount}
        rowHeight={this._rowHeightBottomGrid}
        style={this._bottomLeftGridStyle}
        tabIndex={null}
        width={gridWidth}
      />
    );

    if (hideBottomLeftGridScrollbar) {
      return (
        <div
          style={{
            ...this._bottomLeftGridStyle,
            height,
            width,
          }}>
          {bottomLeftGrid}
        </div>
      );
    }
    return bottomLeftGrid;
  }

  _renderBottomRightGrid(props) {
    const {
      columnCount,
      fixedColumnCount,
      fixedRowCount,
      rowCount,
      scrollToColumn,
      scrollToRow,
    } = props;

    return (
      <Grid
        {...props}
        cellRenderer={this._cellRendererBottomRightGrid}
        className={this.props.classNameBottomRightGrid}
        columnCount={Math.max(0, columnCount - fixedColumnCount)}
        columnWidth={this._columnWidthRightGrid}
        deferredMeasurementCache={this._deferredMeasurementCacheBottomRightGrid}
        height={this._getBottomGridHeight(props)}
        onScroll={this._onScroll}
        onScrollbarPresenceChange={this._onScrollbarPresenceChange}
        ref={this._bottomRightGridRef}
        rowCount={Math.max(0, rowCount - fixedRowCount)}
        rowHeight={this._rowHeightBottomGrid}
        scrollToColumn={scrollToColumn - fixedColumnCount}
        scrollToRow={scrollToRow - fixedRowCount}
        style={this._bottomRightGridStyle}
        width={this._getRightGridWidth(props)}
      />
    );
  }

  _renderTopLeftGrid(props) {
    const {fixedColumnCount, fixedRowCount} = props;

    if (!fixedColumnCount || !fixedRowCount) {
      return null;
    }

    return (
      <Grid
        {...props}
        className={this.props.classNameTopLeftGrid}
        columnCount={fixedColumnCount}
        height={this._getTopGridHeight(props)}
        ref={this._topLeftGridRef}
        rowCount={fixedRowCount}
        style={this._topLeftGridStyle}
        tabIndex={null}
        width={this._getLeftGridWidth(props)}
      />
    );
  }

  _renderTopRightGrid(props) {
    const {
      columnCount,
      enableFixedRowScroll,
      fixedColumnCount,
      fixedRowCount,
      scrollLeft,
      hideTopRightGridScrollbar,
    } = props;
    const {showHorizontalScrollbar} = this.state;

    if (!fixedRowCount) {
      return null;
    }

    const additionalColumnCount = showHorizontalScrollbar ? 1 : 0,
      height = this._getTopGridHeight(props),
      width = this._getRightGridWidth(props),
      scrollbarSize = this.state.showHorizontalScrollbar ? this.state.scrollbarSize : 0;

    let gridHeight = height,
      style = this._topRightGridStyle;

    if (hideTopRightGridScrollbar) {
      gridHeight = height + scrollbarSize;
      style = {
        ...this._topRightGridStyle, 
        position: 'relative',
        left: 0,
      };
    }

    const topRightGrid = (
      <Grid
        {...props}
        cellRenderer={this._cellRendererTopRightGrid}
        className={this.props.classNameTopRightGrid}
        columnCount={
          Math.max(0, columnCount - fixedColumnCount) + additionalColumnCount
        }
        columnWidth={this._columnWidthRightGrid}
        deferredMeasurementCache={this._deferredMeasurementCacheTopRightGrid}
        height={gridHeight}
        onScroll={enableFixedRowScroll ? this._onScrollLeft : undefined}
        ref={this._topRightGridRef}
        rowCount={fixedRowCount}
        scrollLeft={scrollLeft}
        style={style}
        tabIndex={null}
        width={width}
      />
    );

    if (hideTopRightGridScrollbar) {
      return (
        <div
          style={{
            ...this._topRightGridStyle,
            height,
            width,
            overflowX: 'hidden',
          }}>
          {topRightGrid}
        </div>
      );
    }
    return topRightGrid;
  }

  _rowHeightBottomGrid = ({index}) => {
    const {fixedRowCount, rowCount, rowHeight} = this.props;
    const {scrollbarSize, showVerticalScrollbar} = this.state;

    // An extra cell is added to the count
    // This gives the smaller Grid extra room for offset,
    // In case the main (bottom right) Grid has a scrollbar
    // If no scrollbar, the extra space is overflow:hidden anyway
    if (showVerticalScrollbar && index === rowCount - fixedRowCount) {
      return scrollbarSize;
    }

    return typeof rowHeight === 'function'
      ? rowHeight({index: index + fixedRowCount})
      : rowHeight;
  };

  _topLeftGridRef = ref => {
    this._topLeftGrid = ref;
  };

  _topRightGridRef = ref => {
    this._topRightGrid = ref;
  };
}

polyfill(MultiGrid);

export default MultiGrid;<|MERGE_RESOLUTION|>--- conflicted
+++ resolved
@@ -68,40 +68,6 @@
   constructor(props, context) {
     super(props, context);
 
-<<<<<<< HEAD
-    this.state = {
-      scrollLeft: 0,
-      scrollTop: 0,
-      scrollbarSize: 0,
-      showHorizontalScrollbar: false,
-      showVerticalScrollbar: false,
-    };
-
-    this._deferredInvalidateColumnIndex = null;
-    this._deferredInvalidateRowIndex = null;
-
-    this._bottomLeftGridRef = this._bottomLeftGridRef.bind(this);
-    this._bottomRightGridRef = this._bottomRightGridRef.bind(this);
-    this._cellRendererBottomLeftGrid = this._cellRendererBottomLeftGrid.bind(
-      this,
-    );
-    this._cellRendererBottomRightGrid = this._cellRendererBottomRightGrid.bind(
-      this,
-    );
-    this._cellRendererTopRightGrid = this._cellRendererTopRightGrid.bind(this);
-    this._columnWidthRightGrid = this._columnWidthRightGrid.bind(this);
-    this._onScroll = this._onScroll.bind(this);
-    this._onScrollbarPresenceChange = this._onScrollbarPresenceChange.bind(
-      this,
-    );
-    this._onScrollLeft = this._onScrollLeft.bind(this);
-    this._onScrollTop = this._onScrollTop.bind(this);
-    this._rowHeightBottomGrid = this._rowHeightBottomGrid.bind(this);
-    this._topLeftGridRef = this._topLeftGridRef.bind(this);
-    this._topRightGridRef = this._topRightGridRef.bind(this);
-    this._renderBottomLeftGrid = this._renderBottomLeftGrid.bind(this);
-    this._renderTopRightGrid = this._renderTopRightGrid.bind(this);
-=======
     const {deferredMeasurementCache, fixedColumnCount, fixedRowCount} = props;
 
     this._maybeCalculateCachedStyles(true);
@@ -134,7 +100,6 @@
             })
           : deferredMeasurementCache;
     }
->>>>>>> af90cfec
   }
 
   forceUpdateGrids() {
@@ -650,11 +615,8 @@
       fixedColumnCount,
       fixedRowCount,
       rowCount,
-<<<<<<< HEAD
       scrollTop,
       hideBottomLeftGridScrollbar,
-=======
->>>>>>> af90cfec
     } = props;
     const {showVerticalScrollbar} = this.state;
 
