/**
 * @flow
 */
import Immutable from 'immutable'
import React, { Component, PropTypes } from 'react'
import styles from './VirtualScroll.example.css'
import AutoSizer from '../AutoSizer'
import VirtualScroll from './VirtualScroll'
import { ContentBox, ContentBoxHeader, ContentBoxParagraph } from '../demo/ContentBox'
import { LabeledInput, InputRow } from '../demo/LabeledInput'
import shouldPureComponentUpdate from 'react-pure-render/function'

export default class VirtualScrollExample extends Component {
  shouldComponentUpdate = shouldPureComponentUpdate

  static propTypes = {
    list: PropTypes.instanceOf(Immutable.List).isRequired
  }

  constructor (props) {
    super(props)

    this.state = {
      overscanRowsCount: 5,
      rowsCount: props.list.size,
      scrollToIndex: undefined,
      useDynamicRowHeight: false,
      virtualScrollHeight: 300,
      virtualScrollRowHeight: 60
    }

    this._getRowHeight = this._getRowHeight.bind(this)
    this._noRowsRenderer = this._noRowsRenderer.bind(this)
    this._onRowsCountChange = this._onRowsCountChange.bind(this)
    this._onScrollToRowChange = this._onScrollToRowChange.bind(this)
    this._rowRenderer = this._rowRenderer.bind(this)
    this._updateUseDynamicRowHeight = this._updateUseDynamicRowHeight.bind(this)
  }

  render () {
    const {
      overscanRowsCount,
      rowsCount,
      scrollToIndex,
      useDynamicRowHeight,
      virtualScrollHeight,
      virtualScrollRowHeight
    } = this.state

    return (
      <ContentBox {...this.props}>
        <ContentBoxHeader
          text='VirtualScroll'
          sourceLink='https://github.com/bvaughn/react-virtualized/blob/master/source/VirtualScroll/VirtualScroll.example.js'
          docsLink='https://github.com/bvaughn/react-virtualized/blob/master/docs/VirtualScroll.md'
        />

        <ContentBoxParagraph>
          The list below is virtualized, meaning that only the visible rows are rendered.
          Adjust its configurable properties below to see how it reacts.
        </ContentBoxParagraph>

        <ContentBoxParagraph>
          <label className={styles.checkboxLabel}>
            <input
              className={styles.checkbox}
              type='checkbox'
              value={useDynamicRowHeight}
              onChange={event => this._updateUseDynamicRowHeight(event.target.checked)}
            />
            Use dynamic row heights?
          </label>
        </ContentBoxParagraph>

        <InputRow>
          <LabeledInput
            label='Num rows'
            name='rowsCount'
            onChange={this._onRowsCountChange}
            value={rowsCount}
          />
          <LabeledInput
            label='Scroll to'
            name='onScrollToRow'
            placeholder='Index...'
            onChange={this._onScrollToRowChange}
            value={scrollToIndex}
          />
          <LabeledInput
            label='List height'
            name='virtualScrollHeight'
            onChange={event => this.setState({ virtualScrollHeight: parseInt(event.target.value, 10) || 1 })}
            value={virtualScrollHeight}
          />
          <LabeledInput
            disabled={useDynamicRowHeight}
            label='Row height'
            name='virtualScrollRowHeight'
            onChange={event => this.setState({ virtualScrollRowHeight: parseInt(event.target.value, 10) || 1 })}
            value={virtualScrollRowHeight}
          />
          <LabeledInput
            label='Overscan'
            name='overscanRowsCount'
            onChange={event => this.setState({ overscanRowsCount: parseInt(event.target.value, 10) || 0 })}
            value={overscanRowsCount}
          />
        </InputRow>

<<<<<<< HEAD
        <div>
          <AutoSizer disableHeight>
            <VirtualScroll
              ref='VirtualScroll'
              className={styles.VirtualScroll}
              height={virtualScrollHeight}
              noRowsRenderer={this._noRowsRenderer}
              rowsCount={rowsCount}
              rowHeight={useDynamicRowHeight ? this._getRowHeight : virtualScrollRowHeight}
              rowRenderer={this._rowRenderer}
              scrollToIndex={scrollToIndex}
              width={200}
            />
          </AutoSizer>
        </div>
=======
        <VirtualScroll
          ref='VirtualScroll'
          className={styles.VirtualScroll}
          height={virtualScrollHeight}
          noRowsRenderer={this._noRowsRenderer}
          overscanRowsCount={overscanRowsCount}
          rowsCount={rowsCount}
          rowHeight={useDynamicRowHeight ? this._getRowHeight : virtualScrollRowHeight}
          rowRenderer={this._rowRenderer}
          scrollToIndex={scrollToIndex}
        />
>>>>>>> 43b21e68
      </ContentBox>
    )
  }

  _getDatum (index) {
    const { list } = this.props

    return list.get(index % list.size)
  }

  _getRowHeight (index) {
    return this._getDatum(index).size
  }

  _noRowsRenderer () {
    return (
      <div className={styles.noRows}>
        No rows
      </div>
    )
  }

  _onRowsCountChange (event) {
    const rowsCount = parseInt(event.target.value, 10) || 0

    this.setState({ rowsCount })
  }

  _onScrollToRowChange (event) {
    const { rowsCount } = this.state
    let scrollToIndex = Math.min(rowsCount - 1, parseInt(event.target.value, 10))

    if (isNaN(scrollToIndex)) {
      scrollToIndex = undefined
    }

    this.setState({ scrollToIndex })
  }

  _rowRenderer (index) {
    const { useDynamicRowHeight } = this.state

    const datum = this._getDatum(index)

    let additionalContent

    if (useDynamicRowHeight) {
      switch (datum.size) {
        case 75:
          additionalContent = <div>It is medium-sized.</div>
          break
        case 100:
          additionalContent = <div>It is large-sized.<br/>It has a 3rd row.</div>
          break
      }
    }

    return (
      <div
        className={styles.row}
        style={{ height: '100%' }}
      >
        <div
          className={styles.letter}
          style={{
            backgroundColor: datum.color
          }}
        >
          {datum.name.charAt(0)}
        </div>
        <div>
          <div className={styles.name}>
            {datum.name}
          </div>
          <div className={styles.index}>
            This is row {index}
          </div>
          {additionalContent}
        </div>
        {useDynamicRowHeight &&
          <span className={styles.height}>
            {datum.size}px
          </span>
        }
      </div>
    )
  }

  _updateUseDynamicRowHeight (value) {
    this.setState({
      useDynamicRowHeight: value
    })
  }
}<|MERGE_RESOLUTION|>--- conflicted
+++ resolved
@@ -107,13 +107,13 @@
           />
         </InputRow>
 
-<<<<<<< HEAD
         <div>
           <AutoSizer disableHeight>
             <VirtualScroll
               ref='VirtualScroll'
               className={styles.VirtualScroll}
               height={virtualScrollHeight}
+              overscanRowsCount={overscanRowsCount}
               noRowsRenderer={this._noRowsRenderer}
               rowsCount={rowsCount}
               rowHeight={useDynamicRowHeight ? this._getRowHeight : virtualScrollRowHeight}
@@ -123,19 +123,6 @@
             />
           </AutoSizer>
         </div>
-=======
-        <VirtualScroll
-          ref='VirtualScroll'
-          className={styles.VirtualScroll}
-          height={virtualScrollHeight}
-          noRowsRenderer={this._noRowsRenderer}
-          overscanRowsCount={overscanRowsCount}
-          rowsCount={rowsCount}
-          rowHeight={useDynamicRowHeight ? this._getRowHeight : virtualScrollRowHeight}
-          rowRenderer={this._rowRenderer}
-          scrollToIndex={scrollToIndex}
-        />
->>>>>>> 43b21e68
       </ContentBox>
     )
   }
