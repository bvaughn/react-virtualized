/** @flow */
import * as React from 'react';
import cn from 'classnames';
import PositionCache from './PositionCache';
import {
  requestAnimationTimeout,
  cancelAnimationTimeout,
} from '../utils/requestAnimationTimeout';

import type {AnimationTimeoutId} from '../utils/requestAnimationTimeout';

type Props = {
  autoHeight: boolean,
  cellCount: number,
  cellMeasurerCache: CellMeasurerCache,
  cellPositioner: Positioner,
  cellRenderer: CellRenderer,
  className: ?string,
  height: number,
  id: ?string,
  keyMapper: KeyMapper,
  onCellsRendered: ?OnCellsRenderedCallback,
  onScroll: ?OnScrollCallback,
  overscanByPixels: number,
  role: string,
  scrollingResetTimeInterval: number,
  style: mixed,
  tabIndex: number,
  width: number,
};

type State = {
  isScrolling: boolean,
  scrollTop: number,
};

const emptyObject = {};

/**
 * Specifies the number of miliseconds during which to disable pointer events while a scroll is in progress.
 * This improves performance and makes scrolling smoother.
 */
export const DEFAULT_SCROLLING_RESET_TIME_INTERVAL = 150;

/**
 * This component efficiently displays arbitrarily positioned cells using windowing techniques.
 * Cell position is determined by an injected `cellPositioner` property.
 * Windowing is vertical; this component does not support horizontal scrolling.
 *
 * Rendering occurs in two phases:
 * 1) First pass uses estimated cell sizes (provided by the cache) to determine how many cells to measure in a batch.
 *    Batch size is chosen using a fast, naive layout algorithm that stacks images in order until the viewport has been filled.
 *    After measurement is complete (componentDidMount or componentDidUpdate) this component evaluates positioned cells
 *    in order to determine if another measurement pass is required (eg if actual cell sizes were less than estimated sizes).
 *    All measurements are permanently cached (keyed by `keyMapper`) for performance purposes.
 * 2) Second pass uses the external `cellPositioner` to layout cells.
 *    At this time the positioner has access to cached size measurements for all cells.
 *    The positions it returns are cached by Masonry for fast access later.
 *    Phase one is repeated if the user scrolls beyond the current layout's bounds.
 *    If the layout is invalidated due to eg a resize, cached positions can be cleared using `recomputeCellPositions()`.
 *
 * Animation constraints:
 *   Simple animations are supported (eg translate/slide into place on initial reveal).
 *   More complex animations are not (eg flying from one position to another on resize).
 *
 * Layout constraints:
 *   This component supports multi-column layout.
 *   The height of each item may vary.
 *   The width of each item must not exceed the width of the column it is "in".
 *   The left position of all items within a column must align.
 *   (Items may not span multiple columns.)
 */
<<<<<<< HEAD
export default class Masonry extends PureComponent<Props, State> {
=======
export default class Masonry extends React.PureComponent<Props> {
>>>>>>> 26805508
  static defaultProps = {
    autoHeight: false,
    keyMapper: identity,
    onCellsRendered: noop,
    onScroll: noop,
    overscanByPixels: 20,
    role: 'grid',
    scrollingResetTimeInterval: DEFAULT_SCROLLING_RESET_TIME_INTERVAL,
    style: emptyObject,
    tabIndex: 0,
  };

  state = {
    isScrolling: false,
    scrollTop: 0,
  };

  _debounceResetIsScrollingId: AnimationTimeoutId;
  _invalidateOnUpdateStartIndex: ?number = null;
  _invalidateOnUpdateStopIndex: ?number = null;
  _positionCache: PositionCache = new PositionCache();
  _startIndex: ?number = null;
  _startIndexMemoized: ?number = null;
  _stopIndex: ?number = null;
  _stopIndexMemoized: ?number = null;

  clearCellPositions() {
    this._positionCache = new PositionCache();
    this.forceUpdate();
  }

  // HACK This method signature was intended for Grid
  invalidateCellSizeAfterRender({rowIndex: index}) {
    if (this._invalidateOnUpdateStartIndex === null) {
      this._invalidateOnUpdateStartIndex = index;
      this._invalidateOnUpdateStopIndex = index;
    } else {
      this._invalidateOnUpdateStartIndex = Math.min(
        this._invalidateOnUpdateStartIndex,
        index,
      );
      this._invalidateOnUpdateStopIndex = Math.max(
        this._invalidateOnUpdateStopIndex,
        index,
      );
    }
  }

  recomputeCellPositions() {
    const stopIndex = this._positionCache.count - 1;

    this._positionCache = new PositionCache();
    this._populatePositionCache(0, stopIndex);

    this.forceUpdate();
  }

  static getDerivedStateFromProps(
    nextProps: Props,
    prevState: State,
  ): $Shape<State> {
    if (
      nextProps.scrollTop !== undefined &&
      prevState.scrollTop !== nextProps.scrollTop
    ) {
      return {
        isScrolling: true,
        scrollTop: nextProps.scrollTop,
      };
    }

    return null;
  }

  componentDidMount() {
    this._checkInvalidateOnUpdate();
    this._invokeOnScrollCallback();
    this._invokeOnCellsRenderedCallback();
  }

  componentDidUpdate(prevProps: Props, prevState: State) {
    this._checkInvalidateOnUpdate();
    this._invokeOnScrollCallback();
    this._invokeOnCellsRenderedCallback();

    if (this.props.scrollTop !== prevProps.scrollTop) {
      this._debounceResetIsScrolling();
    }
  }

  componentWillUnmount() {
    if (this._debounceResetIsScrollingId) {
      cancelAnimationTimeout(this._debounceResetIsScrollingId);
    }
  }

  render() {
    const {
      autoHeight,
      cellCount,
      cellMeasurerCache,
      cellRenderer,
      className,
      height,
      id,
      keyMapper,
      overscanByPixels,
      role,
      style,
      tabIndex,
      width,
    } = this.props;

    const {isScrolling, scrollTop} = this.state;

    const children = [];

    const estimateTotalHeight = this._getEstimatedTotalHeight();

    const shortestColumnSize = this._positionCache.shortestColumnSize;
    const measuredCellCount = this._positionCache.count;

    let startIndex = 0;
    let stopIndex;

    this._positionCache.range(
      Math.max(0, scrollTop - overscanByPixels),
      height + overscanByPixels * 2,
      (index: number, left: number, top: number) => {
        if (typeof stopIndex === 'undefined') {
          startIndex = index;
          stopIndex = index;
        } else {
          startIndex = Math.min(startIndex, index);
          stopIndex = Math.max(stopIndex, index);
        }

        children.push(
          cellRenderer({
            index,
            isScrolling,
            key: keyMapper(index),
            parent: this,
            style: {
              height: cellMeasurerCache.getHeight(index),
              left,
              position: 'absolute',
              top,
              width: cellMeasurerCache.getWidth(index),
            },
          }),
        );
      },
    );

    // We need to measure additional cells for this layout
    if (
      shortestColumnSize < scrollTop + height + overscanByPixels &&
      measuredCellCount < cellCount
    ) {
      const batchSize = Math.min(
        cellCount - measuredCellCount,
        Math.ceil(
          (scrollTop + height + overscanByPixels - shortestColumnSize) /
            cellMeasurerCache.defaultHeight *
            width /
            cellMeasurerCache.defaultWidth,
        ),
      );

      for (
        let index = measuredCellCount;
        index < measuredCellCount + batchSize;
        index++
      ) {
        stopIndex = index;

        children.push(
          cellRenderer({
            index: index,
            isScrolling,
            key: keyMapper(index),
            parent: this,
            style: {
              width: cellMeasurerCache.getWidth(index),
            },
          }),
        );
      }
    }

    this._startIndex = startIndex;
    this._stopIndex = stopIndex;

    return (
      <div
        ref={this._setScrollingContainerRef}
        aria-label={this.props['aria-label']}
        className={cn('ReactVirtualized__Masonry', className)}
        id={id}
        onScroll={this._onScroll}
        role={role}
        style={{
          boxSizing: 'border-box',
          direction: 'ltr',
          height: autoHeight ? 'auto' : height,
          overflowX: 'hidden',
          overflowY: estimateTotalHeight < height ? 'hidden' : 'auto',
          position: 'relative',
          width,
          WebkitOverflowScrolling: 'touch',
          willChange: 'transform',
          ...style,
        }}
        tabIndex={tabIndex}>
        <div
          className="ReactVirtualized__Masonry__innerScrollContainer"
          style={{
            width: '100%',
            height: estimateTotalHeight,
            maxWidth: '100%',
            maxHeight: estimateTotalHeight,
            overflow: 'hidden',
            pointerEvents: isScrolling ? 'none' : '',
            position: 'relative',
          }}>
          {children}
        </div>
      </div>
    );
  }

  _checkInvalidateOnUpdate() {
    if (typeof this._invalidateOnUpdateStartIndex === 'number') {
      const startIndex = this._invalidateOnUpdateStartIndex;
      const stopIndex = this._invalidateOnUpdateStopIndex;

      this._invalidateOnUpdateStartIndex = null;
      this._invalidateOnUpdateStopIndex = null;

      // Query external layout logic for position of newly-measured cells
      this._populatePositionCache(startIndex, stopIndex);

      this.forceUpdate();
    }
  }

  _debounceResetIsScrolling() {
    const {scrollingResetTimeInterval} = this.props;

    if (this._debounceResetIsScrollingId) {
      cancelAnimationTimeout(this._debounceResetIsScrollingId);
    }

    this._debounceResetIsScrollingId = requestAnimationTimeout(
      this._debounceResetIsScrollingCallback,
      scrollingResetTimeInterval,
    );
  }

  _debounceResetIsScrollingCallback = () => {
    this.setState({
      isScrolling: false,
    });
  };

  _getEstimatedTotalHeight() {
    const {cellCount, cellMeasurerCache, width} = this.props;

    const estimatedColumnCount = Math.max(
      1,
      Math.floor(width / cellMeasurerCache.defaultWidth),
    );

    return this._positionCache.estimateTotalHeight(
      cellCount,
      estimatedColumnCount,
      cellMeasurerCache.defaultHeight,
    );
  }

  _invokeOnScrollCallback() {
    const {height, onScroll} = this.props;
    const {scrollTop} = this.state;

    if (this._onScrollMemoized !== scrollTop) {
      onScroll({
        clientHeight: height,
        scrollHeight: this._getEstimatedTotalHeight(),
        scrollTop,
      });

      this._onScrollMemoized = scrollTop;
    }
  }

  _invokeOnCellsRenderedCallback() {
    if (
      this._startIndexMemoized !== this._startIndex ||
      this._stopIndexMemoized !== this._stopIndex
    ) {
      const {onCellsRendered} = this.props;

      onCellsRendered({
        startIndex: this._startIndex,
        stopIndex: this._stopIndex,
      });

      this._startIndexMemoized = this._startIndex;
      this._stopIndexMemoized = this._stopIndex;
    }
  }

  _populatePositionCache(startIndex: number, stopIndex: number) {
    const {cellMeasurerCache, cellPositioner} = this.props;

    for (let index = startIndex; index <= stopIndex; index++) {
      const {left, top} = cellPositioner(index);

      this._positionCache.setPosition(
        index,
        left,
        top,
        cellMeasurerCache.getHeight(index),
      );
    }
  }

  _setScrollingContainerRef = ref => {
    this._scrollingContainer = ref;
  };

  _onScroll = event => {
    const {height} = this.props;

    const eventScrollTop = event.target.scrollTop;

    // When this component is shrunk drastically, React dispatches a series of back-to-back scroll events,
    // Gradually converging on a scrollTop that is within the bounds of the new, smaller height.
    // This causes a series of rapid renders that is slow for long lists.
    // We can avoid that by doing some simple bounds checking to ensure that scroll offsets never exceed their bounds.
    const scrollTop = Math.min(
      Math.max(0, this._getEstimatedTotalHeight() - height),
      eventScrollTop,
    );

    // On iOS, we can arrive at negative offsets by swiping past the start or end.
    // Avoid re-rendering in this case as it can cause problems; see #532 for more.
    if (eventScrollTop !== scrollTop) {
      return;
    }

    // Prevent pointer events from interrupting a smooth scroll
    this._debounceResetIsScrolling();

    // Certain devices (like Apple touchpad) rapid-fire duplicate events.
    // Don't force a re-render if this is the case.
    // The mouse may move faster then the animation frame does.
    // Use requestAnimationFrame to avoid over-updating.
    if (this.state.scrollTop !== scrollTop) {
      this.setState({
        isScrolling: true,
        scrollTop,
      });
    }
  };
}

function identity(value) {
  return value;
}

function noop() {}

type KeyMapper = (index: number) => mixed;

export type CellMeasurerCache = {
  defaultHeight: number,
  defaultWidth: number,
  getHeight: (index: number) => number,
  getWidth: (index: number) => number,
};

type CellRenderer = (params: {|
  index: number,
  isScrolling: boolean,
  key: mixed,
  parent: mixed,
  style: mixed,
|}) => mixed;

type OnCellsRenderedCallback = (params: {|
  startIndex: number,
  stopIndex: number,
|}) => void;

type OnScrollCallback = (params: {|
  clientHeight: number,
  scrollHeight: number,
  scrollTop: number,
|}) => void;

type Position = {
  left: number,
  top: number,
};

export type Positioner = (index: number) => Position;<|MERGE_RESOLUTION|>--- conflicted
+++ resolved
@@ -70,11 +70,7 @@
  *   The left position of all items within a column must align.
  *   (Items may not span multiple columns.)
  */
-<<<<<<< HEAD
-export default class Masonry extends PureComponent<Props, State> {
-=======
-export default class Masonry extends React.PureComponent<Props> {
->>>>>>> 26805508
+export default class Masonry extends React.PureComponent<Props, State> {
   static defaultProps = {
     autoHeight: false,
     keyMapper: identity,
