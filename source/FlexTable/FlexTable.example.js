--- conflicted
+++ resolved
@@ -132,7 +132,6 @@
           />
         </InputRow>
 
-<<<<<<< HEAD
         <div>
           <AutoSizer disableHeight>
             <FlexTable
@@ -141,6 +140,7 @@
               headerHeight={headerHeight}
               height={height}
               noRowsRenderer={this._noRowsRenderer}
+              overscanRowsCount={overscanRowsCount}
               rowClassName={::this._rowClassName}
               rowHeight={useDynamicRowHeight ? this._getRowHeight : rowHeight}
               rowGetter={rowGetter}
@@ -180,53 +180,6 @@
             </FlexTable>
           </AutoSizer>
         </div>
-=======
-        <FlexTable
-          ref='Table'
-          className={styles.FlexTable}
-          headerClassName={styles.headerColumn}
-          headerHeight={headerHeight}
-          height={height}
-          noRowsRenderer={this._noRowsRenderer}
-          overscanRowsCount={overscanRowsCount}
-          rowClassName={::this._rowClassName}
-          rowHeight={useDynamicRowHeight ? this._getRowHeight : rowHeight}
-          rowGetter={rowGetter}
-          rowsCount={rowsCount}
-          scrollToIndex={scrollToIndex}
-          sort={this._sort}
-          sortBy={sortBy}
-          sortDirection={sortDirection}
-          width={430}
-        >
-          <FlexColumn
-            label='ID'
-            cellDataGetter={
-              (dataKey, rowData, columnData) => rowData.index
-            }
-            dataKey='index'
-            disableSort={!this._isSortEnabled()}
-            width={50}
-          />
-          <FlexColumn
-            label='Name'
-            dataKey='name'
-            disableSort={!this._isSortEnabled()}
-            width={90}
-          />
-          <FlexColumn
-            width={210}
-            disableSort
-            label='The description label is really long so that it will be truncated'
-            dataKey='random'
-            cellClassName={styles.exampleColumn}
-            cellRenderer={
-              (cellData, cellDataKey, rowData, rowIndex, columnData) => cellData
-            }
-            flexGrow={1}
-          />
-        </FlexTable>
->>>>>>> 43b21e68
       </ContentBox>
     )
   }
