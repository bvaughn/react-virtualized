--- conflicted
+++ resolved
@@ -19,13 +19,10 @@
     super(props, context)
 
     this.state = {
-<<<<<<< HEAD
-      overscanRowsCount: 0,
-=======
       headerHeight: 30,
       height: 270,
+      overscanRowsCount: 0,
       rowHeight: 40,
->>>>>>> 1cb5af01
       rowsCount: 1000,
       scrollToIndex: undefined,
       sortBy: 'name',
@@ -44,11 +41,8 @@
     const {
       headerHeight,
       height,
-<<<<<<< HEAD
       overscanRowsCount,
-=======
       rowHeight,
->>>>>>> 1cb5af01
       rowsCount,
       scrollToIndex,
       sortBy,
