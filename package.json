{
  "name": "react-virtualized",
  "description": "React components for efficiently rendering large, scrollable lists and tabular data",
  "author": "Brian Vaughn <brian.david.vaughn@gmail.com>",
  "user": "bvaughn",
  "version": "9.18.5",
  "homepage": "https://github.com/bvaughn/react-virtualized",
  "main": "dist/commonjs/index.js",
  "module": "dist/es/index.js",
  "jsnext:main": "dist/es/index.js",
  "sideEffects": false,
  "license": "MIT",
  "scripts": {
    "build:types": "flow-copy-source --ignore \"**/*.{jest,e2e,ssr,example}.js\" source/WindowScroller dist/es/WindowScroller && flow-copy-source --ignore \"**/*.{jest,e2e,ssr,example}.js\" source/AutoSizer dist/es/AutoSizer",
    "build": "npm run build:commonjs && npm run build:css && npm run build:es && npm run build:demo && npm run build:umd",
    "build:commonjs": "npm run clean:commonjs && cross-env NODE_ENV=commonjs babel source --out-dir dist/commonjs",
    "build:css": "postcss source/styles.css -o styles.css --use autoprefixer",
    "build:demo": "npm run clean:demo && cross-env NODE_ENV=production webpack --config webpack.config.demo.js -p --bail",
    "build:es": "npm run clean:es && npm run build:types && cross-env NODE_ENV=es babel source --out-dir dist/es",
    "build:umd": "npm run clean:umd && cross-env NODE_ENV=rollup rollup -c",
    "check-all": "yarn prettier && yarn lint && yarn flow",
    "ci-check": "yarn prettier:diff && yarn lint && yarn flow",
    "clean": "npm run clean:commonjs && npm run clean:demo && npm run clean:es && npm run clean:umd",
    "clean:commonjs": "rimraf dist/commonjs",
    "clean:demo": "rimraf build",
    "clean:es": "rimraf dist/es",
    "clean:umd": "rimraf dist/umd",
    "deploy": "gh-pages -d build",
    "lint": "eslint 'source/**/*.js'",
    "typecheck": "flow check",
    "prebuild": "npm run typecheck && npm run lint",
    "prettier": "prettier --write '{playground,source}/**/*.js'",
    "prettier:diff": "prettier --list-different '{playground,source}/**/*.js'",
    "postpublish": "npm run deploy",
    "prepublish": "npm run build",
    "start": "cross-env NODE_ENV=development webpack-dev-server --hot --config webpack.config.dev.js",
    "test": "npm run test:jest",
    "test:jest": "jest --no-watchman --runInBand",
    "test:ci": "jest --no-watchman --maxWorkers 2 --coverage && codecov",
    "watch": "watch 'clear && npm run test -s' source",
    "watch:jest": "jest --no-watchman --watch"
  },
  "babel": {
    "presets": [
      "./.babelrc.js"
    ]
  },
  "files": [
    "dist",
    "styles.css"
  ],
  "repository": {
    "type": "git",
    "url": "https://github.com/bvaughn/react-virtualized.git"
  },
  "keywords": [
    "react",
    "reactjs",
    "react-component",
    "virtual",
    "list",
    "scrolling",
    "infinite",
    "virtualized",
    "table",
    "fixed",
    "header",
    "flex",
    "flexbox",
    "grid",
    "spreadsheet"
  ],
  "bugs": {
    "url": "https://github.com/bvaughn/react-virtualized/issues"
  },
  "jest": {
    "globalSetup": "jest-environment-puppeteer/setup",
    "globalTeardown": "jest-environment-puppeteer/teardown",
    "setupFiles": [
      "./source/jest-setup.js"
    ],
    "roots": [
      "./source"
    ],
    "coverageReporters": [
      "lcov"
    ],
    "collectCoverageFrom": [
      "source/**/*.js",
      "!source/vendor/**",
      "!source/demo/**",
      "!source/jest-*.js",
      "!source/TestUtils.js",
      "!**/*.example.js"
    ],
    "testRegex": ".(jest|e2e|ssr).js",
    "verbose": true
  },
  "devDependencies": {
    "autoprefixer": "^7.2.3",
    "babel-cli": "^6.26.0",
    "babel-core": "^6.26.0",
    "babel-eslint": "^8.1.2",
    "babel-jest": "^22.0.4",
    "babel-loader": "7.1.2",
<<<<<<< HEAD
    "babel-plugin-flow-react-proptypes": "^21.0.0",
=======
    "babel-plugin-external-helpers": "^6.22.0",
    "babel-plugin-flow-react-proptypes": "^13.0.0",
>>>>>>> 03a19806
    "babel-plugin-transform-es2015-modules-commonjs": "^6.26.0",
    "babel-plugin-transform-react-remove-prop-types": "^0.4.12",
    "babel-plugin-transform-runtime": "^6.23.0",
    "babel-polyfill": "^6.26.0",
    "babel-preset-env": "^1.6.1",
    "babel-preset-flow": "^6.23.0",
    "babel-preset-react": "^6.24.1",
    "babel-preset-stage-2": "^6.24.1",
    "codecov": "^2.2.0",
    "codemirror": "^5.18.0",
    "cross-env": "^5.0.1",
    "css-loader": "^0.28.7",
    "eslint": "^4.14.0",
    "eslint-config-fbjs": "^2.0.1",
    "eslint-config-prettier": "^2.9.0",
    "eslint-config-react": "^1.1.7",
    "eslint-plugin-babel": "^4.1.2",
    "eslint-plugin-flowtype": "^2.40.1",
    "eslint-plugin-jsx-a11y": "^6.0.3",
    "eslint-plugin-prettier": "^2.4.0",
    "eslint-plugin-react": "^7.5.1",
    "eslint-plugin-relay": "^0.0.20",
    "extract-text-webpack-plugin": "^3.0.2",
    "file-loader": "^1.1.6",
    "flow-bin": "^0.63.1",
    "flow-copy-source": "^1.2.1",
    "gh-pages": "^1.0.0",
    "html-webpack-plugin": "^2.30.1",
    "husky": "^0.14.3",
    "immutable": "^3.7.5",
    "jest": "^22.0.4",
    "jest-environment-puppeteer": "^1.1.1",
    "postcss": "^6.0.14",
    "postcss-cli": "^4.1.1",
    "postcss-loader": "^2.0.9",
    "prettier": "^1.9.2",
    "puppeteer": "^1.1.1",
    "react": "^16.2.0",
    "react-codemirror": "^1.0.0",
    "react-dom": "^16.2.0",
    "react-router": "^4.1.1",
    "react-router-dom": "^4.1.1",
    "rimraf": "^2.4.3",
    "rollup": "^0.57.1",
    "rollup-plugin-babel": "^3.0.3",
    "rollup-plugin-commonjs": "^9.1.0",
    "rollup-plugin-node-resolve": "^3.3.0",
    "rollup-plugin-replace": "^2.0.0",
    "rollup-plugin-uglify": "^3.0.0",
    "style-loader": "^0.19.1",
    "watch": "^1.0.2",
    "webpack": "^3.10.0",
    "webpack-dev-server": "^2.9.7"
  },
  "dependencies": {
    "babel-runtime": "^6.26.0",
    "classnames": "^2.2.3",
    "dom-helpers": "^2.4.0 || ^3.0.0",
    "loose-envify": "^1.3.0",
    "prop-types": "^15.6.0",
    "react-lifecycles-compat": "^1.0.2"
  },
  "peerDependencies": {
    "react": "^15.3.0 || ^16.0.0-alpha",
    "react-dom": "^15.3.0 || ^16.0.0-alpha"
  },
  "browserify": {
    "transform": [
      "loose-envify"
    ]
  }
}<|MERGE_RESOLUTION|>--- conflicted
+++ resolved
@@ -103,12 +103,8 @@
     "babel-eslint": "^8.1.2",
     "babel-jest": "^22.0.4",
     "babel-loader": "7.1.2",
-<<<<<<< HEAD
+    "babel-plugin-external-helpers": "^6.22.0",
     "babel-plugin-flow-react-proptypes": "^21.0.0",
-=======
-    "babel-plugin-external-helpers": "^6.22.0",
-    "babel-plugin-flow-react-proptypes": "^13.0.0",
->>>>>>> 03a19806
     "babel-plugin-transform-es2015-modules-commonjs": "^6.26.0",
     "babel-plugin-transform-react-remove-prop-types": "^0.4.12",
     "babel-plugin-transform-runtime": "^6.23.0",
