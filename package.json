--- conflicted
+++ resolved
@@ -139,13 +139,8 @@
     "postcss-cli": "^4.1.1",
     "postcss-loader": "^2.0.9",
     "prettier": "^1.9.2",
-<<<<<<< HEAD
-    "puppeteer": "^1.0.0",
+    "puppeteer": "^1.1.1",
     "react": "^16.3.0-alpha.1",
-=======
-    "puppeteer": "^1.1.1",
-    "react": "^16.0.0",
->>>>>>> 26805508
     "react-codemirror": "^1.0.0",
     "react-dom": "^16.3.0-alpha.1",
     "react-router": "^4.1.1",
