--- conflicted
+++ resolved
@@ -1,15 +1,7 @@
 ScrollSync
 ---------------
 
-<<<<<<< HEAD
-A High-order component that decorates multiple virtualized components such as `Grid` or `List` in order to synchronize their scroll positions. Passes synchronized scroll offsets to a render prop.
-=======
-<<<<<<< HEAD
 High-order component that decorates multiple virtualized components such as `Grid` or `List` in order to synchronize their scroll positions. Passes synchronized scroll offsets to a render prop.
-=======
-High-order component that simplifies the process of synchronizing scrolling between two or more virtualized components.
->>>>>>> d5a00919d9c07aae03b4b048a682998e394eb1ed
->>>>>>> f05e9595
 
 ### Prop Types
 | Property | Type     | Required? | Description                                                                                                                                       |
