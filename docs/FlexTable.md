--- conflicted
+++ resolved
@@ -17,13 +17,9 @@
 | noRowsRenderer |  | Function | Callback used to render placeholder content when :rowsCount is 0 |
 | onHeaderClick |  | Function | Callback invoked when a user clicks on a table header. `(dataKey: string, columnData: any): void` |
 | onRowClick |  | Function | Callback invoked when a user clicks on a table row. `(rowIndex: number): void` |
-<<<<<<< HEAD
 | onRowsRendered |  | Function | Callback invoked with information about the slice of rows that were just rendered: `({ overscanStartIndex, overscanStopIndex, startIndex, stopIndex }): void` |
 | overscanRowsCount |  | Number | Number of rows to render above/below the visible bounds of the list. These rows can help for smoother scrolling on touch devices. |
-=======
-| onRowsRendered |  | Function | Callback invoked with information about the slice of rows that were just rendered: `({ startIndex, stopIndex }): void` |
 | onScroll | Function |  | Callback invoked whenever the scroll offset changes within the inner scrollable region: `({ scrollTop }): void` |
->>>>>>> 1cb5af01
 | rowClassName | String or Function |  | CSS class to apply to all table rows (including the header row). This value may be either a static string or a function with the signature `(rowIndex: number): string`. Note that for the header row an index of `-1` is provided. |
 | rowGetter | Function | ✓ | Callback responsible for returning a data row given an index. `(index: int): any` |
 | rowHeight | Number or Function | ✓ | Either a fixed row height (number) or a function that returns the height of a row given its index: `(index: number): number` |
